--- conflicted
+++ resolved
@@ -4,11 +4,8 @@
 use deadpool::unmanaged::Pool;
 use tokio::sync::mpsc;
 
-<<<<<<< HEAD
-=======
 use crate::{client, types};
 
->>>>>>> 367c8fe4
 pub struct ClientPool {
     tx: mpsc::Sender<types::Response>,
     rx: mpsc::Receiver<types::Request>,
@@ -30,15 +27,10 @@
             let client = self.pool.get().await;
             let tx = self.tx.clone();
             tokio::spawn(async move {
-<<<<<<< HEAD
-                let resp = client.check(uri).await;
-                tx.send(resp).await.unwrap();
-=======
                 let resp = client.check(req).await.expect("Invalid URI");
                 tx.send(resp)
                     .await
                     .expect("Cannot send response to channel");
->>>>>>> 367c8fe4
             });
         }
     }
